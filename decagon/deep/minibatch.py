from __future__ import division
from __future__ import print_function

import os

import numpy as np
import scipy.sparse as sp

from ..utility import preprocessing

np.random.seed(123)


class EdgeMinibatchIterator(object):
    """ This minibatch iterator iterates over batches of sampled edges or
    random pairs of co-occuring edges.
    assoc -- numpy array with target edges
    placeholders -- tensorflow placeholders object
    batch_size -- size of the minibatches
    """
    def __init__(self, adj_mats, feat, edge_types, batch_size=100, val_test_size=0.01,
                 negatives_sampling_strategy='naive', saved_files_directory="./"):
        """
        :param negatives_sampling_strategy: 'naive' or 'known_pairs'. False edges for drug pairs will be
            sampled as follows:
            - naive: for each side effect in the positive testing examples, make a negative triple with that side
                    effect and 2 random drugs (independently sampled), confirming that the resulting triple is not
                    a positive triple. This strategy has a high chance of resulting in never-seen-before drug
                    pairings.
            - known_pairs: for each side effect in the positive testing examples, make a negative triple with that
                    side effect and a randomly selected pair taken from the list of pairs that are present in the
                    positive examples. This way, only known drug pairings will be represented in the negative set.
        """
        self.save_directory = saved_files_directory

        self.adj_mats = adj_mats
        self.feat = feat
        self.edge_types = edge_types
        self.batch_size = batch_size
        self.val_test_size = val_test_size
        self.num_edge_types = sum(self.edge_types.values())
        self.saved_files_directory = saved_files_directory

        self.iter = 0
        self.freebatch_edge_types= list(range(self.num_edge_types))
        self.batch_num = [0]*self.num_edge_types
        self.current_edge_type_idx = 0
        self.edge_type2idx = {}
        self.idx2edge_type = {}
        r = 0
        for i, j in self.edge_types:
            for k in range(self.edge_types[i,j]):
                self.edge_type2idx[i, j, k] = r
                self.idx2edge_type[r] = i, j, k
                r += 1

        self.train_edges = {edge_type: [None]*n for edge_type, n in self.edge_types.items()}
        self.val_edges = {edge_type: [None]*n for edge_type, n in self.edge_types.items()}
        self.test_edges = {edge_type: [None]*n for edge_type, n in self.edge_types.items()}
        self.test_edges_false = {edge_type: [None]*n for edge_type, n in self.edge_types.items()}
        self.val_edges_false = {edge_type: [None]*n for edge_type, n in self.edge_types.items()}

        # Function to build test and val sets with val_test_size positive links
        self.adj_train = {edge_type: [None]*n for edge_type, n in self.edge_types.items()}

        for i, j in self.edge_types:
            all_possible_pairs = None
            if (i,j) == (1,1) and negatives_sampling_strategy == 'known_pairs':
                all_possible_pairs = sp.vstack(self.adj_mats[i,j]) # all possible drug pairs

            for k in range(self.edge_types[i,j]):
                print("Minibatch edge type:", "(%d, %d, %d)" % (i, j, k))
                self.mask_test_edges((i, j), k, all_possible_pairs)

                print("Train edges=", "%04d" % len(self.train_edges[i,j][k]))
                print("Val edges=", "%04d" % len(self.val_edges[i,j][k]))
                print("Test edges=", "%04d" % len(self.test_edges[i,j][k]))

    def preprocess_graph(self, adj):
        adj = sp.coo_matrix(adj)
        if adj.shape[0] == adj.shape[1]:
            adj_ = adj + sp.eye(adj.shape[0])
            rowsum = np.array(adj_.sum(1))
            degree_mat_inv_sqrt = sp.diags(np.power(rowsum, -0.5).flatten())
            adj_normalized = adj_.dot(degree_mat_inv_sqrt).transpose().dot(degree_mat_inv_sqrt).tocoo()
        else:
            rowsum = np.array(adj.sum(1))
            colsum = np.array(adj.sum(0))
            rowdegree_mat_inv = sp.diags(np.nan_to_num(np.power(rowsum, -0.5)).flatten())
            coldegree_mat_inv = sp.diags(np.nan_to_num(np.power(colsum, -0.5)).flatten())
            adj_normalized = rowdegree_mat_inv.dot(adj).dot(coldegree_mat_inv).tocoo()
        return preprocessing.sparse_to_tuple(adj_normalized)

    def _ismember(self, a, b):
        a = np.array(a)
        b = np.array(b)
        rows_close = np.all(a - b == 0, axis=1)
        return np.any(rows_close)

    def mask_test_edges(self, edge_type, type_idx, all_possible_pairs):
        """
        :param edge_type: one of
            (0, 0) - protein-protein interactions (and inverses)
            (0, 1) - protein-drug relationships (inverse of targets)
            (1, 0) - drug-protein relationships (targets)
            (1, 1) - drug-drug relationships (interactions)
        :param type_idx:
        :param all_possible_pairs: all possible pairs for this edge type - e.g. all drug pairs that occur in
                the whole dataset.
        :return:
        """
        edges_all, _, _ = preprocessing.sparse_to_tuple(self.adj_mats[edge_type][type_idx])
        num_test = max(50, int(np.floor(edges_all.shape[0] * self.val_test_size)))
        num_val = max(50, int(np.floor(edges_all.shape[0] * self.val_test_size)))

        all_edge_idx = list(range(edges_all.shape[0]))
        np.random.shuffle(all_edge_idx)

        val_edge_idx = all_edge_idx[:num_val] # shuffle and take the first 5% for validation
        val_edges = edges_all[val_edge_idx]

        test_edge_idx = all_edge_idx[num_val:(num_val + num_test)] # second 5% for testing
        test_edges = edges_all[test_edge_idx]

        train_edges = np.delete(edges_all, np.hstack([test_edge_idx, val_edge_idx]), axis=0)

        test_edges_false = []
        while len(test_edges_false) < len(test_edges):
            if len(test_edges_false) % 1000 == 0:
                print("Constructing test edges=", "%04d/%04d" % (len(test_edges_false), len(test_edges)))

            if all_possible_pairs is not None:
                # chose a random non-zero item in the possible pairs matrix. The corresponding row and column index
                # identify the pair. (the all_possible_pairs matrix's data array has only non-zero items)
                random_index = np.random.randint(0, all_possible_pairs.data.shape[0])
                idx_i = all_possible_pairs.row[random_index]
                idx_j = all_possible_pairs.col[random_index]
            else:
                idx_i = np.random.randint(0, self.adj_mats[edge_type][type_idx].shape[0])
                idx_j = np.random.randint(0, self.adj_mats[edge_type][type_idx].shape[1])

            # check if it is a true edge for this particular edge type.
            if self._ismember([idx_i, idx_j], edges_all):
                continue
            if test_edges_false:
                if self._ismember([idx_i, idx_j], test_edges_false):
                    continue
            test_edges_false.append([idx_i, idx_j])

        val_edges_false = []
        while len(val_edges_false) < len(val_edges):
            if len(val_edges_false) % 1000 == 0:
                print("Constructing val edges=", "%04d/%04d" % (len(val_edges_false), len(val_edges)))
            idx_i = np.random.randint(0, self.adj_mats[edge_type][type_idx].shape[0])
            idx_j = np.random.randint(0, self.adj_mats[edge_type][type_idx].shape[1])
            if self._ismember([idx_i, idx_j], edges_all):
                continue
            if val_edges_false:
                if self._ismember([idx_i, idx_j], val_edges_false):
                    continue
            val_edges_false.append([idx_i, idx_j])

        # Re-build adj matrices
        data = np.ones(train_edges.shape[0])
        adj_train = sp.csr_matrix(
            (data, (train_edges[:, 0], train_edges[:, 1])),
            shape=self.adj_mats[edge_type][type_idx].shape)
        self.adj_train[edge_type][type_idx] = self.preprocess_graph(adj_train)

        self.save_edges_to_disk(edge_type, test_edges, test_edges_false, train_edges, type_idx, val_edges,
                                val_edges_false)

    def save_edges_to_disk(self, edge_type, test_edges, test_edges_false, train_edges, type_idx, val_edges,
                           val_edges_false):
<<<<<<< HEAD
        if not os.path.isdir(self.save_directory + "edges"):
            os.mkdir(self.save_directory + "edges")
=======
        if not os.path.isdir("edges"):
            os.mkdir("%sedges" % self.saved_files_directory)
>>>>>>> c77f33c9

        if edge_type == (0, 0):
            name = "ppi"
        elif edge_type == (0, 1):
            name = "protein_drug"
        elif edge_type == (1, 0):
            name = 'drug_protein'
        else:
            name = "ddi"

        self.train_edges[edge_type][type_idx] = train_edges
<<<<<<< HEAD
        np.savetxt(self.save_directory + "edges/train_edges_{}_{}.csv".format(name, type_idx), train_edges, delimiter=",",
                   fmt="%d")
        self.val_edges[edge_type][type_idx] = val_edges
        np.savetxt(self.save_directory + "edges/validation_edges_{}_{}.csv".format(name, type_idx), val_edges, delimiter=",",
                   fmt="%d")
        self.val_edges_false[edge_type][type_idx] = np.array(val_edges_false)
        np.savetxt(self.save_directory + "edges/validation_edges_false_{}_{}.csv".format(name, type_idx), np.array(val_edges_false), delimiter=",",
                   fmt="%d")
        self.test_edges[edge_type][type_idx] = test_edges
        np.savetxt(self.save_directory + "edges/test_edges_{}_{}.csv".format(name, type_idx), test_edges, delimiter=",",
                   fmt="%d")
        self.test_edges_false[edge_type][type_idx] = np.array(test_edges_false)
        np.savetxt(self.save_directory + "edges/test_edges_false_{}_{}.csv".format(name, type_idx), np.array(test_edges_false), delimiter=",",
=======
        np.savetxt("{}edges/train_edges_{}_{}.csv".format(self.saved_files_directory, name, type_idx), train_edges,
                   delimiter=",",
                   fmt="%d")
        self.val_edges[edge_type][type_idx] = val_edges
        np.savetxt("{}edges/validation_edges_{}_{}.csv".format(self.saved_files_directory, name, type_idx), val_edges,
                   delimiter=",",
                   fmt="%d")
        self.val_edges_false[edge_type][type_idx] = np.array(val_edges_false)
        np.savetxt("{}edges/validation_edges_false_{}_{}.csv".format(self.saved_files_directory, name, type_idx),
                   np.array(val_edges_false), delimiter=",",
                   fmt="%d")
        self.test_edges[edge_type][type_idx] = test_edges
        np.savetxt("{}edges/test_edges_{}_{}.csv".format(self.saved_files_directory, name, type_idx), test_edges,
                   delimiter=",",
                   fmt="%d")
        self.test_edges_false[edge_type][type_idx] = np.array(test_edges_false)
        np.savetxt("{}edges/test_edges_false_{}_{}.csv".format(self.saved_files_directory, name, type_idx),
                   np.array(test_edges_false), delimiter=",",
>>>>>>> c77f33c9
                   fmt="%d")

    def end(self):
        finished = len(self.freebatch_edge_types) == 0
        return finished

    def update_feed_dict(self, feed_dict, dropout, placeholders):
        # construct feed dictionary
        feed_dict.update({
            placeholders['adj_mats_%d,%d,%d' % (i,j,k)]: self.adj_train[i,j][k]
            for i, j in self.edge_types for k in range(self.edge_types[i,j])})
        feed_dict.update({placeholders['feat_%d' % i]: self.feat[i] for i, _ in self.edge_types})
        feed_dict.update({placeholders['dropout']: dropout})

        return feed_dict

    def batch_feed_dict(self, batch_edges, batch_edge_type, placeholders):
        feed_dict = dict()
        feed_dict.update({placeholders['batch']: batch_edges})
        feed_dict.update({placeholders['batch_edge_type_idx']: batch_edge_type})
        feed_dict.update({placeholders['batch_row_edge_type']: self.idx2edge_type[batch_edge_type][0]})
        feed_dict.update({placeholders['batch_col_edge_type']: self.idx2edge_type[batch_edge_type][1]})

        return feed_dict

    def next_minibatch_feed_dict(self, placeholders):
        """Select a random edge type and a batch of edges of the same type"""
        while True:
            if self.iter % 4 == 0:
                # gene-gene relation
                self.current_edge_type_idx = self.edge_type2idx[0, 0, 0]
            elif self.iter % 4 == 1:
                # gene-drug relation
                self.current_edge_type_idx = self.edge_type2idx[0, 1, 0]
            elif self.iter % 4 == 2:
                # drug-gene relation
                self.current_edge_type_idx = self.edge_type2idx[1, 0, 0]
            else:
                # random side effect relation
                if len(self.freebatch_edge_types) > 0:
                    self.current_edge_type_idx = np.random.choice(self.freebatch_edge_types)
                else:
                    self.current_edge_type_idx = self.edge_type2idx[0, 0, 0]
                    self.iter = 0

            i, j, k = self.idx2edge_type[self.current_edge_type_idx]
            if self.batch_num[self.current_edge_type_idx] * self.batch_size \
                   <= len(self.train_edges[i,j][k]) - self.batch_size + 1:
                break
            else:
                if self.iter % 4 in [0, 1, 2]:
                    self.batch_num[self.current_edge_type_idx] = 0
                else:
                    self.freebatch_edge_types.remove(self.current_edge_type_idx)

        self.iter += 1
        start = self.batch_num[self.current_edge_type_idx] * self.batch_size
        self.batch_num[self.current_edge_type_idx] += 1
        batch_edges = self.train_edges[i,j][k][start: start + self.batch_size]
        return self.batch_feed_dict(batch_edges, self.current_edge_type_idx, placeholders)

    def num_training_batches(self, edge_type, type_idx):
        return len(self.train_edges[edge_type][type_idx]) // self.batch_size + 1

    def val_feed_dict(self, edge_type, type_idx, placeholders, size=None):
        edge_list = self.val_edges[edge_type][type_idx]
        if size is None:
            return self.batch_feed_dict(edge_list, edge_type, placeholders)
        else:
            ind = np.random.permutation(len(edge_list))
            val_edges = [edge_list[i] for i in ind[:min(size, len(ind))]]
            return self.batch_feed_dict(val_edges, edge_type, placeholders)

    def test_feed_dict(self, edge_type, placeholders):
        edge_type_ = self.idx2edge_type[edge_type]
        edge_list = self.test_edges[edge_type_[0],edge_type_[1]][edge_type_[2]]
        return self.batch_feed_dict(edge_list, edge_type, placeholders)

    def shuffle(self):
        """ Re-shuffle the training set.
            Also reset the batch number.
        """
        for edge_type in self.edge_types:
            for k in range(self.edge_types[edge_type]):
                self.train_edges[edge_type][k] = np.random.permutation(self.train_edges[edge_type][k])
                self.batch_num[self.edge_type2idx[edge_type[0], edge_type[1], k]] = 0
        self.current_edge_type_idx = 0
        self.freebatch_edge_types = list(range(self.num_edge_types))
        self.freebatch_edge_types.remove(self.edge_type2idx[0, 0, 0])
        self.freebatch_edge_types.remove(self.edge_type2idx[0, 1, 0])
        self.freebatch_edge_types.remove(self.edge_type2idx[1, 0, 0])
        self.iter = 0<|MERGE_RESOLUTION|>--- conflicted
+++ resolved
@@ -172,13 +172,8 @@
 
     def save_edges_to_disk(self, edge_type, test_edges, test_edges_false, train_edges, type_idx, val_edges,
                            val_edges_false):
-<<<<<<< HEAD
         if not os.path.isdir(self.save_directory + "edges"):
             os.mkdir(self.save_directory + "edges")
-=======
-        if not os.path.isdir("edges"):
-            os.mkdir("%sedges" % self.saved_files_directory)
->>>>>>> c77f33c9
 
         if edge_type == (0, 0):
             name = "ppi"
@@ -190,7 +185,6 @@
             name = "ddi"
 
         self.train_edges[edge_type][type_idx] = train_edges
-<<<<<<< HEAD
         np.savetxt(self.save_directory + "edges/train_edges_{}_{}.csv".format(name, type_idx), train_edges, delimiter=",",
                    fmt="%d")
         self.val_edges[edge_type][type_idx] = val_edges
@@ -204,27 +198,6 @@
                    fmt="%d")
         self.test_edges_false[edge_type][type_idx] = np.array(test_edges_false)
         np.savetxt(self.save_directory + "edges/test_edges_false_{}_{}.csv".format(name, type_idx), np.array(test_edges_false), delimiter=",",
-=======
-        np.savetxt("{}edges/train_edges_{}_{}.csv".format(self.saved_files_directory, name, type_idx), train_edges,
-                   delimiter=",",
-                   fmt="%d")
-        self.val_edges[edge_type][type_idx] = val_edges
-        np.savetxt("{}edges/validation_edges_{}_{}.csv".format(self.saved_files_directory, name, type_idx), val_edges,
-                   delimiter=",",
-                   fmt="%d")
-        self.val_edges_false[edge_type][type_idx] = np.array(val_edges_false)
-        np.savetxt("{}edges/validation_edges_false_{}_{}.csv".format(self.saved_files_directory, name, type_idx),
-                   np.array(val_edges_false), delimiter=",",
-                   fmt="%d")
-        self.test_edges[edge_type][type_idx] = test_edges
-        np.savetxt("{}edges/test_edges_{}_{}.csv".format(self.saved_files_directory, name, type_idx), test_edges,
-                   delimiter=",",
-                   fmt="%d")
-        self.test_edges_false[edge_type][type_idx] = np.array(test_edges_false)
-        np.savetxt("{}edges/test_edges_false_{}_{}.csv".format(self.saved_files_directory, name, type_idx),
-                   np.array(test_edges_false), delimiter=",",
->>>>>>> c77f33c9
-                   fmt="%d")
 
     def end(self):
         finished = len(self.freebatch_edge_types) == 0
